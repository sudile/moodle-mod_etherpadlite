--- conflicted
+++ resolved
@@ -94,22 +94,6 @@
 
 // create author if not exists for logged in user (with full name as it is obtained from Moodle core library)
 try {
-<<<<<<< HEAD
-	if(isguestuser() && etherpadlite_guestsallowed($etherpadlite)) {
-		$author = $instance->createAuthor('Guest-'.etherpadlite_genRandomString());
-	}
-  else if(isset($USER->firstname, $USER->lastname)) {
-  	$userName = $USER->firstname.' '.$USER->lastname;
-  	$author = $instance->createAuthorIfNotExistsFor($USER->id, $userName);
-  }
-  else {
-  	$author = $instance->createAuthorIfNotExistsFor($USER->id);
-  }
-  $authorID = $author->authorID;
-//echo "The AuthorID is now $authorID\n\n";
-  // Remember authorID for deleteSession event handler
-  set_user_preference('mod_etherpadlite-authorID', $authorID);
-=======
     if(isguestuser() && etherpadlite_guestsallowed($etherpadlite)) {
         $author = $instance->createAuthor('Guest-'.etherpadlite_genRandomString());
     }
@@ -118,7 +102,8 @@
     }
     $authorID = $author->authorID;
     //echo "The AuthorID is now $authorID\n\n";
->>>>>>> f21b7f93
+    // Remember authorID for deleteSession event handler
+    set_user_preference('mod_etherpadlite-authorID', $authorID);
 } catch (Exception $e) {
     // the pad already exists or something else went wrong
     //echo "\n\ncreateAuthor Failed with message:  ". $e->getMessage();
